{
  "name": "probot-auto-merge",
  "version": "0.0.0-development",
  "description": "A Probot app that automatically merges PRs",
  "author": "Bob van der Linden <bobvanderlinden@gmail.com> (https://github.com/bobvanderlinden)",
  "license": "ISC",
  "repository": "https://github.com/bobvanderlinden/probot-auto-merge.git",
  "homepage": "https://github.com/bobvanderlinden/probot-auto-merge",
  "bugs": "https://github.com/bobvanderlinden/probot-auto-merge/issues",
  "keywords": [
    "probot",
    "github",
    "probot-app"
  ],
  "scripts": {
    "build": "tsc -p tsconfig.json",
    "build:watch": "tsc -p tsconfig.json --watch",
    "dev": "nodemon --exec \"npm start\"",
    "docker:build": "docker build -t probot-auto-merge .",
    "docker:run": "docker run -p 0.0.0.0:3000:3000 probot-auto-merge",
    "docker": "npm run docker:build && npm run docker:run",
    "start": "probot run ./lib/index.js",
    "lint": "tslint --project . --fix",
    "test": "jest && tslint --project .",
    "test:travis": "npm run test:ci",
    "test:ci": "jest --coverage && codecov && tslint --project .",
    "test:watch": "jest --watch --notify --notifyMode=change --coverage",
    "heroku-postbuild": "npm run build",
    "schema:download": "apollo service:download --endpoint https://api.github.com/graphql --header \"Authorization: bearer $GITHUB_TOKEN\" --header \"Accept: application/vnd.github.antiope-preview, application/vnd.github.merge-info-preview+json\"",
    "schema:codegen": "apollo client:codegen --target typescript --config=apollo.config.js --outputFlat src/query.graphql.ts",
    "schema:update": "npm run schema:download && npm run schema:codegen",
    "semantic-release": "semantic-release"
  },
  "dependencies": {
    "@mojotech/json-type-validation": "^3.1.0",
    "@types/express": "^4.16.1",
    "bunyan": "^1.8.12",
    "bunyan-sentry-stream": "^1.2.1",
    "debug": "^4.1.1",
<<<<<<< HEAD
    "express": "^4.16.4",
=======
    "dotenv": "^8.1.0",
>>>>>>> 59bb8872
    "minimatch": "^3.0.4",
    "probot": "^9.3.1",
    "probot-config": "^1.0.1",
    "raven": "^2.6.4"
  },
  "devDependencies": {
    "@types/bunyan": "^1.8.6",
    "@types/debug": "^4.1.1",
    "@types/jest": "^24.0.5",
    "@types/minimatch": "^3.0.3",
    "@types/node": "^12.0.4",
    "@types/p-queue": "^3.0.0",
    "@types/raven": "^2.5.3",
    "apollo": "^2.5.1",
    "codecov": "^3.2.0",
    "coveralls": "^3.0.2",
    "jest": "^24.1.0",
    "nodemon": "^1.18.10",
    "semantic-release": "^15.13.1",
    "smee-client": "^1.0.2",
    "standard": "^14.0.0",
    "ts-jest": "^24.0.0",
    "tslint": "^5.12.1",
    "tslint-config-standard": "^8.0.1",
    "typescript": "^3.3.3"
  },
  "engines": {
    "node": "10.16.3",
    "npm": "6.4.1"
  },
  "standard": {
    "env": [
      "jest"
    ]
  },
  "jest": {
    "setupFiles": [
      "./test/jest-setup.ts"
    ],
    "transform": {
      "^.+\\.tsx?$": "ts-jest"
    },
    "testRegex": "\\.test\\.tsx?$",
    "moduleFileExtensions": [
      "ts",
      "tsx",
      "js",
      "jsx",
      "json",
      "node"
    ],
    "testEnvironment": "node",
    "coverageDirectory": "./coverage/"
  }
}<|MERGE_RESOLUTION|>--- conflicted
+++ resolved
@@ -37,11 +37,8 @@
     "bunyan": "^1.8.12",
     "bunyan-sentry-stream": "^1.2.1",
     "debug": "^4.1.1",
-<<<<<<< HEAD
+    "dotenv": "^8.1.0",
     "express": "^4.16.4",
-=======
-    "dotenv": "^8.1.0",
->>>>>>> 59bb8872
     "minimatch": "^3.0.4",
     "probot": "^9.3.1",
     "probot-config": "^1.0.1",
