{
  "name": "probot-auto-merge",
  "version": "1.0.0",
  "description": "A Probot app that automatically merges PRs",
  "author": "Bob van der Linden <bobvanderlinden@gmail.com> (https://github.com/bobvanderlinden)",
  "license": "ISC",
  "repository": "https://github.com/bobvanderlinden/probot-auto-merge.git",
  "homepage": "https://github.com/bobvanderlinden/probot-auto-merge",
  "bugs": "https://github.com/bobvanderlinden/probot-auto-merge/issues",
  "keywords": [
    "probot",
    "github",
    "probot-app"
  ],
  "scripts": {
    "build": "tsc -p tsconfig.json",
    "build:watch": "tsc -p tsconfig.json --watch",
    "dev": "nodemon --exec \"npm start\"",
    "start": "probot run ./lib/index.js",
    "lint": "tslint --project . --fix",
    "test": "jest && tslint --project .",
    "test:travis": "jest --coverage --coverageReporters=text-lcov | coveralls && tslint --project .",
    "test:watch": "jest --watch --notify --notifyMode=change --coverage",
    "heroku-postbuild": "npm run build"
  },
  "dependencies": {
<<<<<<< HEAD
    "@mojotech/json-type-validation": "^2.0.0",
    "debug": "^3.1.0",
=======
    "debug": "^4.0.0",
>>>>>>> a12347a0
    "probot": "^7.1.0",
    "probot-config": "^0.2.0",
    "raven": "^2.6.3"
  },
  "devDependencies": {
    "@types/debug": "0.0.30",
    "@types/jest": "^23.3.1",
    "@types/node": "^10.9.2",
    "@types/p-queue": "^2.3.1",
    "@types/raven": "^2.5.1",
    "coveralls": "^3.0.2",
    "jest": "^23.5.0",
    "nodemon": "^1.18.3",
    "smee-client": "^1.0.2",
    "standard": "^12.0.0",
    "ts-jest": "^23.1.4",
    "tslint": "^5.11.0",
    "tslint-config-standard": "^8.0.0",
    "typescript": "^3.0.1"
  },
  "engines": {
    "node": "8.3.x",
    "npm": "5.7.1"
  },
  "standard": {
    "env": [
      "jest"
    ]
  },
  "jest": {
    "transform": {
      "^.+\\.tsx?$": "ts-jest"
    },
    "testRegex": "\\.test\\.tsx?$",
    "moduleFileExtensions": [
      "ts",
      "tsx",
      "js",
      "jsx",
      "json",
      "node"
    ],
    "testEnvironment": "node"
  }
}<|MERGE_RESOLUTION|>--- conflicted
+++ resolved
@@ -24,12 +24,8 @@
     "heroku-postbuild": "npm run build"
   },
   "dependencies": {
-<<<<<<< HEAD
     "@mojotech/json-type-validation": "^2.0.0",
-    "debug": "^3.1.0",
-=======
     "debug": "^4.0.0",
->>>>>>> a12347a0
     "probot": "^7.1.0",
     "probot-config": "^0.2.0",
     "raven": "^2.6.3"
